--- conflicted
+++ resolved
@@ -423,11 +423,7 @@
 setup(
     # metadata
     name='py2app',
-<<<<<<< HEAD
     version='0.8',
-=======
-    version='0.7.4',
->>>>>>> b85d549a
     description='Create standalone Mac OS X applications with Python',
     #author='Bob Ippolito',
     #author_email='bob@redivi.com',
