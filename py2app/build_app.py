--- conflicted
+++ resolved
@@ -1737,11 +1737,6 @@
         self.copy_tree(self.framework_dir,
             os.path.join(appdir, 'Contents', 'Frameworks'),
             preserve_symlinks=True)
-<<<<<<< HEAD
-        for pkg in self.packages:
-            pkg_path = self.get_bootstrap(pkg)
-            dst = os.path.join(pydir, pkg)
-=======
         for pkg_name in self.packages:
             pkg = self.get_bootstrap(pkg_name)
 
@@ -1754,7 +1749,6 @@
                     continue
 
             dst = os.path.join(pydir, os.path.basename(pkg))
->>>>>>> c87c45b9
             self.mkpath(dst)
             self.copy_tree(pkg_path, dst)
 
